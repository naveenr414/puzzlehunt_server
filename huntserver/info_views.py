--- conflicted
+++ resolved
@@ -71,9 +71,9 @@
     if(team is not None):
         return render(request, "registration.html", {'registered_team': team})
     else:
-<<<<<<< HEAD
         teams = curr_hunt.real_teams
         return render(request, "registration.html", {'teams': teams, 'error': error})
+
 
 @login_required
 def user_profile(request):
@@ -91,8 +91,4 @@
     person_form = PersonForm(instance=request.user.person)
     context = {'user_form': user_form, 'person_form': person_form}
     # TODO: add success message
-    return render(request, "user_profile.html", context)
-=======
-        teams = Team.objects.filter(hunt=curr_hunt).all()
-        return render(request, "registration.html", {'teams': teams})
->>>>>>> 89d28ecc
+    return render(request, "user_profile.html", context)