--- conflicted
+++ resolved
@@ -1,55 +1,10 @@
-<<<<<<< HEAD
-{% extends "info_base.html" %}
-{% load humanize %}
-{% load hunt_tags %}
-
-{% block includes %}
-  <script src="{{ STATIC_URL }}jquery.min.js"></script>
-{% endblock includes %}
-
-{% block content %}
-
-<div class="container">
-  <h1 class="title">{{curr_hunt.hunt_name}}</h1>
-  <h2 class="title">{{ curr_hunt.display_start_date|date:" m/d/y " }}  {{ curr_hunt.display_start_date|time:"h:iA" }} &ndash; {{ curr_hunt.display_end_date|date:" m/d/y "}}  {{ curr_hunt.display_end_date|time:"h:iA e" }}<br>
-      Kickoff location is {{ curr_hunt.location }}</h2>
-  <div id='qa'>
-    <h2>What are the puzzles like?</h2>
-    <p>For examples of the kinds of puzzles we'll give you, check out our <a href="{% url 'huntserver:previous_hunts' %}">Past Hunts</a></p>
-    <p>Or these similar hunts:</p>
-    <ul>
-      <li><a href="http://www.collegepuzzlechallenge.com/">Microsoft College Puzzle Challenge</a></li>
-      <li><a href="http://www.mit.edu/~puzzle/">The MIT Mystery Hunt</a></li>
-    </ul>
-    <h2>Sounds fun! How does my team win?</h2>
-    <p>
-      Each puzzle yields a solution (like a word or a phrase). You'll be combining answers to
-      puzzles with a mechanic that will be explained more on the day of the hunt.
-      Eventually players reach the endgame, a bonus round for those who
-      complete the puzzles the fastest.
-    </p>
-    <h2>How do I register?</h2>
-    <p>Register your team of {{curr_hunt.team_size|apnumber}} (or fewer if you want) <a href="{% url 'huntserver:registration' %}">here!</a>
-    </p>
-
-    <h2>What should I bring?</h2>
-    <p>
-    <ul>
-        <li>A team of no more than {{curr_hunt.team_size|apnumber}} people. Humans only, please. Robots are discouraged; they mess up the sensors.</li>
-        <li>Laptops. All of our puzzles will be online. </li>
-    <li>Scissors. These will be helpful. </li> 
-        
-    </ul>
-    </p>
-=======
 <!-- <readme> This file is the source for the resources info page when creating the server. 
               Don't edit this file after server creation, use the admin editor instead </readme> -->
->>>>>>> bfa23131
 
 {% load humanize %}
 <h1 class="title">{{curr_hunt.hunt_name}}</h1>
-<h2 class="title">{{ curr_hunt.display_start_date|date:" m/d/y " }} {{ curr_hunt.display_start_date|time:"h:iA" }} - {{ curr_hunt.display_end_date|time:"h:iA" }}<br>
-    Starts in {{ curr_hunt.location }}</h3>
+<h2 class="title">{{ curr_hunt.display_start_date|date:" m/d/y " }}  {{ curr_hunt.display_start_date|time:"h:iA" }} &ndash; {{ curr_hunt.display_end_date|date:" m/d/y "}}  {{ curr_hunt.display_end_date|time:"h:iA e" }}<br>
+      Kickoff location is {{ curr_hunt.location }}</h2>
 <div id='qa'>
   <h2>What are the puzzles like?</h2>
   <p>For examples of the kinds of puzzles we'll give you, check out our <a href="{% url 'huntserver:previous_hunts' %}">Past Hunts</a></p>
